import cv2
import numpy as np
from typing import List, Optional
from .models import Ball, ArucoMarker, ArucoHitter, Obstacle, ArucoManager

# Global background subtractor for motion detection
_bg_subtractor = cv2.createBackgroundSubtractorMOG2(
    history=500, varThreshold=50, detectShadows=False
)


class ArucoDetector:
    """Detect ArUco markers and return their corners + center."""
    # use the new API:
    _DICT6   = cv2.aruco.getPredefinedDictionary(cv2.aruco.DICT_6X6_100)
    _DICT4 = cv2.aruco.getPredefinedDictionary(cv2.aruco.DICT_4X4_100)
    _PARAMS = cv2.aruco.DetectorParameters()

    @staticmethod
    def detect(frame: np.ndarray) -> List[ArucoMarker]:
        gray    = cv2.cvtColor(frame, cv2.COLOR_BGR2GRAY)
        corners6, ids6, _ = cv2.aruco.detectMarkers(
            gray, ArucoDetector._DICT6, parameters=ArucoDetector._PARAMS
        )
        corners4, ids4, _ = cv2.aruco.detectMarkers(
            gray, ArucoDetector._DICT4, parameters=ArucoDetector._PARAMS
        )

        markers: List[ArucoMarker] = []
        if ids6 is not None:
            for marker_corners, marker_id in zip(corners6, ids6.flatten()):
                pts = marker_corners.reshape(-1, 2)
                pts_int = [(int(x), int(y)) for x, y in pts]

                cx = int(np.mean(pts[:, 0]))
                cy = int(np.mean(pts[:, 1]))
                if int(marker_id) in (0, 1):
                    markers.append(
                        Obstacle(id=int(marker_id), corners=pts_int, center=(cx, cy))
                    )
                else:
                    markers.append(
                        ArucoMarker(id=int(marker_id), corners=pts_int, center=(cx, cy))
                    )

        if ids4 is not None:
            for marker_corners, marker_id in zip(corners4, ids4.flatten()):
                pts = marker_corners.reshape(-1, 2)
                pts_int = [(int(x), int(y)) for x, y in pts]

                cx = int(np.mean(pts[:, 0]))
                cy = int(np.mean(pts[:, 1]))
                if int(marker_id) == 0:
                    markers.append(
                        ArucoManager(id=int(marker_id), corners=pts_int, center=(cx, cy))
                    )
                else:
                    markers.append(
                        ArucoHitter(id=int(marker_id), corners=pts_int, center=(cx, cy))
                    )

        return markers


class BallDetector:
    # ───── Tunable thresholds ───────────────────────────
    CIRCULARITY_THRESHOLD = 0.75
    AREA_RATIO_THRESHOLD  = 0.8
    # reject contours with large holes
    SOLIDITY_THRESHOLD    = 0.9
    # edge density limit for Hough circles
    EDGE_DENSITY_THRESHOLD = 0.15

    # Gaussian blur parameters
    BLUR_KERNEL = 9  # odd integer
    BLUR_SIGMA  = 2.0

    # HSV range for your ball color (tweak these!)
    HSV_LOWER = np.array([0, 0, 0], dtype=np.uint8)
    HSV_UPPER = np.array([120, 120, 120], dtype=np.uint8)

    # Default ball size limits
    MIN_RADIUS = 30
    MAX_RADIUS = 50

    # ────────────────────────────────────────────────────

    @staticmethod
    def detect(
        frame: np.ndarray,
        *,
        mask: Optional[np.ndarray] = None,
        dp: float       = 1.2,
        min_dist: float = 70,
        param1: float   = 70,
        param2: float   = 70,
<<<<<<< HEAD
        min_radius: int | None = None,
        max_radius: int | None = None,
=======
        min_radius: int = 15,
        max_radius: int = 50,
>>>>>>> be1b0456
        scale: float    = 1.0,
    ) -> List[Ball]:
        """Detect balls in ``frame``.

        ``scale`` allows the expensive processing to run on a smaller
        version of the image.  The returned ball coordinates are scaled
        back to the original resolution.
        """

<<<<<<< HEAD
        if min_radius is None:
            min_radius = BallDetector.MIN_RADIUS
        if max_radius is None:
            max_radius = BallDetector.MAX_RADIUS

        orig_frame = frame
        if scale != 1.0:
            frame = cv2.resize(frame, (0, 0), fx=scale, fy=scale)
            if mask is not None:
                mask = cv2.resize(mask, (frame.shape[1], frame.shape[0]), interpolation=cv2.INTER_NEAREST)
=======
        orig_frame = frame
        if scale != 1.0:
            frame = cv2.resize(frame, (0, 0), fx=scale, fy=scale)
>>>>>>> be1b0456

        gray    = cv2.cvtColor(frame, cv2.COLOR_BGR2GRAY)

        k = max(1, int(BallDetector.BLUR_KERNEL))
        if k % 2 == 0:
            k += 1
        blurred = cv2.GaussianBlur(
            gray,
            (k, k),
            BallDetector.BLUR_SIGMA,
        )

        edges   = cv2.Canny(blurred, 100, 200)
        
        # Adjust thresholds for the scaled image
        min_dist_s   = int(min_dist * scale)
        min_radius_s = max(1, int(min_radius * scale))
        max_radius_s = int(max_radius * scale)

        # Adjust thresholds for the scaled image
        min_dist_s   = int(min_dist * scale)
        min_radius_s = max(1, int(min_radius * scale))
        max_radius_s = int(max_radius * scale)

        balls: List[Ball] = []

        # 1) Static Hough (unchanged) …
        circles = cv2.HoughCircles(
            blurred, cv2.HOUGH_GRADIENT, dp, min_dist_s,
            param1=param1, param2=param2,
            minRadius=min_radius_s, maxRadius=max_radius_s
        )
        if circles is not None:
            for x, y, r in np.round(circles[0]).astype(int):
<<<<<<< HEAD
=======
                if scale != 1.0:
                    x_o = int(x / scale)
                    y_o = int(y / scale)
                    r_o = int(r / scale)
                else:
                    x_o, y_o, r_o = x, y, r
                color = (
                    tuple(int(c) for c in orig_frame[y_o, x_o])
                    if 0 <= x_o < orig_frame.shape[1] and 0 <= y_o < orig_frame.shape[0]
                    else (0, 255, 0)
                )
                balls.append(Ball(center=(x_o, y_o), radius=r_o, color=color))
>>>>>>> be1b0456

                # check interior edge density to avoid hollow shapes
                mask = np.zeros_like(gray)
                cv2.circle(mask, (x, y), max(1, int(r * 0.8)), 255, -1)
                inner_edges = cv2.bitwise_and(edges, edges, mask=mask)
                density = np.count_nonzero(inner_edges) / (np.pi * (max(1, r * 0.8) ** 2))
                if density > BallDetector.EDGE_DENSITY_THRESHOLD:
                    continue

                if scale != 1.0:
                    x_o = int(x / scale)
                    y_o = int(y / scale)
                    r_o = int(r / scale)
                else:
                    x_o, y_o, r_o = x, y, r
                color = (
                    tuple(int(c) for c in orig_frame[y_o, x_o])
                    if 0 <= x_o < orig_frame.shape[1] and 0 <= y_o < orig_frame.shape[0]
                    else (0, 255, 0)
                )
                balls.append(Ball(center=(x_o, y_o), radius=r_o, color=color))

        # 2) Build or use provided mask
        if mask is None:
            bg_mask = _bg_subtractor.apply(frame)
            _, fg_mask = cv2.threshold(bg_mask, 244, 255, cv2.THRESH_BINARY)

            hsv        = cv2.cvtColor(frame, cv2.COLOR_BGR2HSV)
            color_mask = cv2.inRange(hsv, BallDetector.HSV_LOWER, BallDetector.HSV_UPPER)

            kernel = cv2.getStructuringElement(cv2.MORPH_ELLIPSE, (5,5))
            fg_clean    = cv2.morphologyEx(fg_mask,    cv2.MORPH_OPEN,  kernel, iterations=2)
            fg_clean    = cv2.morphologyEx(fg_clean,   cv2.MORPH_CLOSE, kernel, iterations=2)
            color_clean = cv2.morphologyEx(color_mask, cv2.MORPH_OPEN,  kernel, iterations=1)

            combined = color_clean
        else:
            combined = mask
        contours, hierarchy = cv2.findContours(combined, cv2.RETR_CCOMP, cv2.CHAIN_APPROX_SIMPLE)

        for idx, cnt in enumerate(contours):
            if hierarchy is not None and hierarchy[0][idx][3] != -1:
                continue  # skip holes
            hole_area = 0.0
            child = hierarchy[0][idx][2] if hierarchy is not None else -1
            while child != -1:
                hole_area += cv2.contourArea(contours[child])
                child = hierarchy[0][child][0]

<<<<<<< HEAD
            area = cv2.contourArea(cnt) - hole_area
=======
        for cnt in contours:
            area = cv2.contourArea(cnt)
>>>>>>> be1b0456
            if area < np.pi * (min_radius_s ** 2) or area > np.pi * (max_radius_s ** 2):
                continue

            perim = cv2.arcLength(cnt, True)
            if perim == 0:
                continue

            circ = 4*np.pi*area/(perim**2)
            if circ < BallDetector.CIRCULARITY_THRESHOLD:
                continue

            (x_f, y_f), r_f = cv2.minEnclosingCircle(cnt)
            area_ratio = area / (np.pi * (r_f ** 2))
            solidity = area / cv2.contourArea(cv2.convexHull(cnt)) if cv2.contourArea(cv2.convexHull(cnt)) > 0 else 0
            if solidity < BallDetector.SOLIDITY_THRESHOLD:
                continue

            if area_ratio < BallDetector.AREA_RATIO_THRESHOLD:
                continue

            x, y, r = int(x_f), int(y_f), int(r_f)
<<<<<<< HEAD

            if any(np.hypot(int(x / scale if scale != 1.0 else x) - b.center[0], int(y / scale if scale != 1.0 else y) - b.center[1]) < max(int(r / scale if scale != 1.0 else r), b.radius) * 0.6 for b in balls):
                continue

            if scale != 1.0:
                x_o = int(x / scale)
                y_o = int(y / scale)
                r_o = int(r / scale)
            else:
                x_o, y_o, r_o = x, y, r
            
=======
            if scale != 1.0:
                x_o = int(x / scale)
                y_o = int(y / scale)
                r_o = int(r / scale)
            else:
                x_o, y_o, r_o = x, y, r
            if any(np.hypot(x_o - b.center[0], y_o - b.center[1]) < max(r_o, b.radius) * 0.6 for b in balls):
                continue

>>>>>>> be1b0456
            color = (
                tuple(int(c) for c in orig_frame[y_o, x_o])
                if 0 <= x_o < orig_frame.shape[1] and 0 <= y_o < orig_frame.shape[0]
                else (0, 255, 0)
            )
            balls.append(Ball(center=(x_o, y_o), radius=r_o, color=color))
        # 3) Fallback blob detector …
        if not balls:
            params = cv2.SimpleBlobDetector_Params()
            params.filterByArea       = True
            params.minArea            = np.pi*(min_radius_s**2)
            params.maxArea            = np.pi*(max_radius_s**2)
            params.filterByCircularity= True
            params.minCircularity     = BallDetector.CIRCULARITY_THRESHOLD
            params.filterByConvexity  = True
            params.minConvexity       = 0.8
            params.filterByInertia    = True
            params.minInertiaRatio    = 0.5

            detector  = cv2.SimpleBlobDetector_create(params)
            keypoints = detector.detect(blurred)
            for kp in keypoints:
                x, y = int(kp.pt[0]), int(kp.pt[1])
                r    = int(kp.size / 2)
<<<<<<< HEAD
                mask = np.zeros_like(gray)
                cv2.circle(mask, (x, y), max(1, int(r * 0.8)), 255, -1)
                inner_edges = cv2.bitwise_and(edges, edges, mask=mask)
                density = np.count_nonzero(inner_edges) / (np.pi * (max(1, r * 0.8) ** 2))
                if density > BallDetector.EDGE_DENSITY_THRESHOLD:
                    continue

=======
>>>>>>> be1b0456
                if scale != 1.0:
                    x_o = int(x / scale)
                    y_o = int(y / scale)
                    r_o = int(r / scale)
                else:
                    x_o, y_o, r_o = x, y, r
                color = (
                    tuple(int(c) for c in orig_frame[y_o, x_o])
                    if 0 <= x_o < orig_frame.shape[1] and 0 <= y_o < orig_frame.shape[0]
                    else (0, 255, 0)
                )
                balls.append(Ball(center=(x_o, y_o), radius=r_o, color=color))
<<<<<<< HEAD

        return balls


def compute_color_mask(frame: np.ndarray, scale: float = 1.0) -> np.ndarray:
    """Return the cleaned color mask used for detection."""
    if scale != 1.0:
        frame = cv2.resize(frame, (0, 0), fx=scale, fy=scale)

    hsv = cv2.cvtColor(frame, cv2.COLOR_BGR2HSV)
    color_mask = cv2.inRange(hsv, BallDetector.HSV_LOWER, BallDetector.HSV_UPPER)

    kernel = cv2.getStructuringElement(cv2.MORPH_ELLIPSE, (5, 5))
    color_clean = cv2.morphologyEx(color_mask, cv2.MORPH_OPEN, kernel, iterations=1)
=======
>>>>>>> be1b0456

    return color_clean
        
        <|MERGE_RESOLUTION|>--- conflicted
+++ resolved
@@ -94,13 +94,8 @@
         min_dist: float = 70,
         param1: float   = 70,
         param2: float   = 70,
-<<<<<<< HEAD
         min_radius: int | None = None,
         max_radius: int | None = None,
-=======
-        min_radius: int = 15,
-        max_radius: int = 50,
->>>>>>> be1b0456
         scale: float    = 1.0,
     ) -> List[Ball]:
         """Detect balls in ``frame``.
@@ -110,7 +105,6 @@
         back to the original resolution.
         """
 
-<<<<<<< HEAD
         if min_radius is None:
             min_radius = BallDetector.MIN_RADIUS
         if max_radius is None:
@@ -121,11 +115,6 @@
             frame = cv2.resize(frame, (0, 0), fx=scale, fy=scale)
             if mask is not None:
                 mask = cv2.resize(mask, (frame.shape[1], frame.shape[0]), interpolation=cv2.INTER_NEAREST)
-=======
-        orig_frame = frame
-        if scale != 1.0:
-            frame = cv2.resize(frame, (0, 0), fx=scale, fy=scale)
->>>>>>> be1b0456
 
         gray    = cv2.cvtColor(frame, cv2.COLOR_BGR2GRAY)
 
@@ -145,36 +134,18 @@
         min_radius_s = max(1, int(min_radius * scale))
         max_radius_s = int(max_radius * scale)
 
-        # Adjust thresholds for the scaled image
-        min_dist_s   = int(min_dist * scale)
-        min_radius_s = max(1, int(min_radius * scale))
-        max_radius_s = int(max_radius * scale)
-
         balls: List[Ball] = []
 
         # 1) Static Hough (unchanged) …
         circles = cv2.HoughCircles(
             blurred, cv2.HOUGH_GRADIENT, dp, min_dist_s,
+            blurred, cv2.HOUGH_GRADIENT, dp, min_dist_s,
             param1=param1, param2=param2,
             minRadius=min_radius_s, maxRadius=max_radius_s
+            minRadius=min_radius_s, maxRadius=max_radius_s
         )
         if circles is not None:
             for x, y, r in np.round(circles[0]).astype(int):
-<<<<<<< HEAD
-=======
-                if scale != 1.0:
-                    x_o = int(x / scale)
-                    y_o = int(y / scale)
-                    r_o = int(r / scale)
-                else:
-                    x_o, y_o, r_o = x, y, r
-                color = (
-                    tuple(int(c) for c in orig_frame[y_o, x_o])
-                    if 0 <= x_o < orig_frame.shape[1] and 0 <= y_o < orig_frame.shape[0]
-                    else (0, 255, 0)
-                )
-                balls.append(Ball(center=(x_o, y_o), radius=r_o, color=color))
->>>>>>> be1b0456
 
                 # check interior edge density to avoid hollow shapes
                 mask = np.zeros_like(gray)
@@ -224,12 +195,7 @@
                 hole_area += cv2.contourArea(contours[child])
                 child = hierarchy[0][child][0]
 
-<<<<<<< HEAD
             area = cv2.contourArea(cnt) - hole_area
-=======
-        for cnt in contours:
-            area = cv2.contourArea(cnt)
->>>>>>> be1b0456
             if area < np.pi * (min_radius_s ** 2) or area > np.pi * (max_radius_s ** 2):
                 continue
 
@@ -251,7 +217,6 @@
                 continue
 
             x, y, r = int(x_f), int(y_f), int(r_f)
-<<<<<<< HEAD
 
             if any(np.hypot(int(x / scale if scale != 1.0 else x) - b.center[0], int(y / scale if scale != 1.0 else y) - b.center[1]) < max(int(r / scale if scale != 1.0 else r), b.radius) * 0.6 for b in balls):
                 continue
@@ -263,17 +228,6 @@
             else:
                 x_o, y_o, r_o = x, y, r
             
-=======
-            if scale != 1.0:
-                x_o = int(x / scale)
-                y_o = int(y / scale)
-                r_o = int(r / scale)
-            else:
-                x_o, y_o, r_o = x, y, r
-            if any(np.hypot(x_o - b.center[0], y_o - b.center[1]) < max(r_o, b.radius) * 0.6 for b in balls):
-                continue
-
->>>>>>> be1b0456
             color = (
                 tuple(int(c) for c in orig_frame[y_o, x_o])
                 if 0 <= x_o < orig_frame.shape[1] and 0 <= y_o < orig_frame.shape[0]
@@ -286,6 +240,8 @@
             params.filterByArea       = True
             params.minArea            = np.pi*(min_radius_s**2)
             params.maxArea            = np.pi*(max_radius_s**2)
+            params.minArea            = np.pi*(min_radius_s**2)
+            params.maxArea            = np.pi*(max_radius_s**2)
             params.filterByCircularity= True
             params.minCircularity     = BallDetector.CIRCULARITY_THRESHOLD
             params.filterByConvexity  = True
@@ -298,7 +254,6 @@
             for kp in keypoints:
                 x, y = int(kp.pt[0]), int(kp.pt[1])
                 r    = int(kp.size / 2)
-<<<<<<< HEAD
                 mask = np.zeros_like(gray)
                 cv2.circle(mask, (x, y), max(1, int(r * 0.8)), 255, -1)
                 inner_edges = cv2.bitwise_and(edges, edges, mask=mask)
@@ -306,8 +261,6 @@
                 if density > BallDetector.EDGE_DENSITY_THRESHOLD:
                     continue
 
-=======
->>>>>>> be1b0456
                 if scale != 1.0:
                     x_o = int(x / scale)
                     y_o = int(y / scale)
@@ -320,7 +273,6 @@
                     else (0, 255, 0)
                 )
                 balls.append(Ball(center=(x_o, y_o), radius=r_o, color=color))
-<<<<<<< HEAD
 
         return balls
 
@@ -335,8 +287,6 @@
 
     kernel = cv2.getStructuringElement(cv2.MORPH_ELLIPSE, (5, 5))
     color_clean = cv2.morphologyEx(color_mask, cv2.MORPH_OPEN, kernel, iterations=1)
-=======
->>>>>>> be1b0456
 
     return color_clean
         
