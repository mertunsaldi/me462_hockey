--- conflicted
+++ resolved
@@ -713,12 +713,9 @@
 
     PREVIEW_TIME = 1.0  # seconds
 
-<<<<<<< HEAD
-=======
     STABLE_TIME = 0.5  # seconds ball must stay still
     STABLE_VEL_PF = 0.5  # px/frame considered "still"
 
->>>>>>> 22273d84
     def __init__(self, manager: ArenaManager, hitter: PlotClock):
         self.manager = manager
         self.hitter = hitter
@@ -727,10 +724,7 @@
         self._step = 0
         self._target_mm: Tuple[float, float] | None = None
         self._preview_until = 0.0
-<<<<<<< HEAD
-=======
         self._stable_start: float | None = None
->>>>>>> 22273d84
 
     def on_start(self) -> None:
         self.finished = False
@@ -739,10 +733,7 @@
         self._step = 0
         self._target_mm = None
         self._preview_until = 0.0
-<<<<<<< HEAD
-=======
         self._stable_start = None
->>>>>>> 22273d84
         print("[MoveBallHitRandom] started")
 
     def on_stop(self) -> None:
@@ -752,37 +743,15 @@
     def _random_target_mm(self) -> Tuple[float, float]:
         if (
             isinstance(self.manager, ArenaManager)
-<<<<<<< HEAD
-            and self.manager.arena is not None
-            and self.hitter.calibration
-        ):
-            poly = self.manager.arena.get_arena_corners()
-=======
             and self.hitter.calibration
         ):
             poly = self.manager.get_working_area_polygon()
             hitter_poly = self.hitter.get_working_area_polygon()
->>>>>>> 22273d84
             if len(poly) >= 3:
                 xs = [p[0] for p in poly]
                 ys = [p[1] for p in poly]
                 min_x, max_x = min(xs), max(xs)
                 min_y, max_y = min(ys), max(ys)
-<<<<<<< HEAD
-                for _ in range(50):
-                    x = random.uniform(min_x, max_x)
-                    y = random.uniform(min_y, max_y)
-                    if ArenaManager._pt_in_poly((int(x), int(y)), poly):
-                        break
-                else:
-                    x, y = (min_x + max_x) / 2, (min_y + max_y) / 2
-                return self.hitter.find_mm(int(x), int(y))
-
-        # fallback: anywhere inside hitter workspace
-        x = random.uniform(*self.hitter.x_range)
-        y = random.uniform(*self.hitter.y_range)
-        return (x, y)
-=======
                 for _ in range(100):
                     x = random.uniform(min_x, max_x)
                     y = random.uniform(min_y, max_y)
@@ -811,7 +780,6 @@
             self.hitter.x_range[1],
             self.hitter.y_range[0],
         )
->>>>>>> 22273d84
 
     def _start_hit(self) -> None:
         self._target_mm = self._random_target_mm()
@@ -834,13 +802,9 @@
             ball = balls[0]
             cx = (self.hitter.x_range[0] + self.hitter.x_range[1]) / 2
             cy = (self.hitter.y_range[0] + self.hitter.y_range[1]) / 2
-<<<<<<< HEAD
-            self.move_sc = MoveObject(self.manager, ball, (cx, cy))
-=======
             cx_px, cy_px = self.hitter.mm_to_pixel((cx, cy))
             cx_mm, cy_mm = self.manager.find_mm(int(cx_px), int(cy_px))
             self.move_sc = MoveObject(self.manager, ball, (cx_mm, cy_mm))
->>>>>>> 22273d84
             self.move_sc.on_start()
             print("[MoveBallHitRandom] moving ball to hitter")
             self._step = 1
@@ -849,14 +813,6 @@
         if self._step == 1 and self.move_sc is not None:
             self.move_sc.update(detections)
             if self.move_sc.finished:
-<<<<<<< HEAD
-                self._start_hit()
-                print("[MoveBallHitRandom] ball centered; preparing hit")
-                self._step = 2
-            return
-
-        if self._step == 2 and self.hit_sc is not None:
-=======
                 print("[MoveBallHitRandom] ball centered; waiting stability")
                 self._step = 2
             return
@@ -878,7 +834,6 @@
             return
 
         if self._step == 3 and self.hit_sc is not None:
->>>>>>> 22273d84
             self.hit_sc.update(detections)
             if time.time() >= self._preview_until and not self.hit_sc._armed:
                 self.hit_sc.process_message({"action": "start_hit"})
