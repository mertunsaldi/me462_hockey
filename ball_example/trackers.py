import cv2
import math
import threading
import numpy as np
from typing import Dict, List, Tuple, Optional
from .models import Ball
from .detectors import BallDetector

# ---------- Tunable thresholds ----------
SPATIAL_THRESHOLD   = 60.0     # px centroid distance to match / quick‑add check
COLOR_THRESHOLD     = 90.0     # BGR distance for colour verification
VELOCITY_THRESHOLD  = 1.0      # px/frame – below → 0
MISSING_THRESHOLD   = 6        # consecutive misses to drop a ball
REINIT_INTERVAL     = 70       # frames between *forced* re‑detects
DT                  = 1.0      # Kalman Δt (frames)
INTERSECT_TOLERANCE = 10.0      # allowed overlap between balls
PATCH_HALF          = 2        # 5×5 colour patch (radius)
# Run detection on a scaled-down image to reduce CPU load
DETECTION_SCALE    = 0.5
# ---------------------------------------

# ---------- Kalman helper --------------
class KalmanTracker:
    """Simple [x, y, vx, vy] ↔ [x, y] Kalman filter."""
    def __init__(self, init_pos: Tuple[int, int], dt: float = DT):
        k = cv2.KalmanFilter(4, 2)
        k.transitionMatrix   = np.array([[1,0,dt,0],[0,1,0,dt],[0,0,1,0],[0,0,0,1]], np.float32)
        k.measurementMatrix  = np.array([[1,0,0,0],[0,1,0,0]], np.float32)
        k.processNoiseCov    = np.eye(4,  dtype=np.float32) * 1e-2
        k.measurementNoiseCov= np.eye(2,  dtype=np.float32) * 1e-1
        x, y = init_pos
        k.statePre  = np.array([[x],[y],[0],[0]], np.float32)
        k.statePost = k.statePre.copy()
        self.kf = k
    def predict(self):                return self.kf.predict()
    def correct(self, p: Tuple[int,int]): return self.kf.correct(np.array([[np.float32(p[0])],[np.float32(p[1])]]))
# ---------------------------------------

class BallTracker:
    """CSRT + Kalman multi‑ball tracker with colour verification & quick‑add."""
        # keep as attribute for backward compatibility
    DETECTION_SCALE = DETECTION_SCALE
    def __init__(self):
        self.trackers: Dict[str, cv2.TrackerCSRT] = {}
        self.kalman  : Dict[str, KalmanTracker]   = {}
        self.balls   : Dict[str, Ball]            = {}
        self.missing : Dict[str, int]             = {}
        self.next_id = 0
        self.frame_count = 0
        self.lock = threading.Lock()

    # ----------- utility helpers ----------
    @staticmethod
    def _mean_patch(frame: np.ndarray, pos: Tuple[float,float]) -> np.ndarray:
        h,w = frame.shape[:2]
        x = int(np.clip(pos[0], PATCH_HALF, w-PATCH_HALF-1))
        y = int(np.clip(pos[1], PATCH_HALF, h-PATCH_HALF-1))
        patch = frame[y-PATCH_HALF:y+PATCH_HALF+1, x-PATCH_HALF:x+PATCH_HALF+1]
        return patch.mean(axis=(0,1))

    def _reset_trackers(self, frame: np.ndarray):
        """(Re)initialise OpenCV trackers for the currently known balls.

        Caller must hold ``self.lock``.
        """
        self.trackers.clear()
        self.kalman.clear()
        for bid, b in self.balls.items():
            x, y = b.center
            r = b.radius
            t = cv2.TrackerCSRT_create()
            t.init(frame, (x - r, y - r, 2 * r, 2 * r))
            self.trackers[bid] = t
            self.kalman[bid] = KalmanTracker(b.center)
            self.missing[bid] = 0

<<<<<<< HEAD

    def force_redetect(self, frame: np.ndarray, mask: Optional[np.ndarray] = None):
        """Clear all state and redetect balls using current parameters."""
        with self.lock:
            self.trackers.clear()
            self.kalman.clear()
            self.missing.clear()
            self.balls.clear()
            self.next_id = 0
            for d in BallDetector.detect(frame, mask=mask, scale=DETECTION_SCALE):
                bid = f"ball_{self.next_id}"
                self.next_id += 1
                d.id = bid
                self.balls[bid] = d
=======
    # ---------------- main update ----------------
    def update(self, frame: np.ndarray) -> List[Ball]:
        self.frame_count += 1
        # ------- if nothing tracked, detect now -------
        if not self.balls:
            for d in BallDetector.detect(frame, scale=DETECTION_SCALE):
                bid=f"ball_{self.next_id}"; self.next_id+=1; d.id=bid; self.balls[bid]=d
>>>>>>> be1b0456
            self._reset_trackers(frame)
            self.frame_count = 0
        

    # ---------------- main update ----------------
    def update(self, frame: np.ndarray, mask: Optional[np.ndarray] = None) -> List[Ball]:
        with self.lock:
            self.frame_count += 1

<<<<<<< HEAD
            # ------- if nothing tracked, detect now -------
            if not self.balls:
                for d in BallDetector.detect(frame, mask=mask, scale=DETECTION_SCALE):
                    bid = f"ball_{self.next_id}"
                    self.next_id += 1
                    d.id = bid
                    self.balls[bid] = d
                self._reset_trackers(frame)

            updates: Dict[str, Ball] = {}

            # ------- update existing trackers ------------
            for bid, tr in list(self.trackers.items()):
                old_ball = self.balls.get(bid)
                if old_ball is None:
                    continue  # safety
                ok, bbox = tr.update(frame)
                if not ok:
                    self.missing[bid] = self.missing.get(bid, 0) + 1
                    if self.missing[bid] >= MISSING_THRESHOLD:
                        # drop completely
                        self.trackers.pop(bid, None)
                        self.kalman.pop(bid, None)
                        self.balls.pop(bid, None)
                        self.missing.pop(bid, None)
=======
        self.balls = updates

        # ------- quick‑add new balls every frame ------
        for d in BallDetector.detect(frame, scale=DETECTION_SCALE):
            # skip if near existing ball
            if any(math.hypot(d.center[0]-b.center[0], d.center[1]-b.center[1]) < SPATIAL_THRESHOLD for b in self.balls.values()):
                continue
            # skip if overlaps existing ball
            if any(math.hypot(d.center[0]-b.center[0], d.center[1]-b.center[1]) < (d.radius+b.radius-INTERSECT_TOLERANCE) for b in self.balls.values()):
                continue
            bid=f"ball_{self.next_id}"; self.next_id+=1; d.id=bid
            # start tracker & kalman
            x,y=d.center; r=d.radius
            t=cv2.TrackerCSRT_create(); t.init(frame,(x-r,y-r,2*r,2*r))
            self.trackers[bid]=t; self.kalman[bid]=KalmanTracker(d.center); self.missing[bid]=0
            self.balls[bid]=d; updates[bid]=d

        # -------- forced re‑detect occasionally -------
        if self.frame_count >= REINIT_INTERVAL:
            self.frame_count = 0
            # run detection and merge with existing state (simple add if distinct)
            for d in BallDetector.detect(frame, scale=DETECTION_SCALE):
                if any(math.hypot(d.center[0]-b.center[0], d.center[1]-b.center[1]) < SPATIAL_THRESHOLD for b in self.balls.values()):
>>>>>>> be1b0456
                    continue
                cx = int(bbox[0] + bbox[2] / 2)
                cy = int(bbox[1] + bbox[3] / 2)
                self.kalman[bid].predict()
                xk, yk, vx, vy = self.kalman[bid].correct((cx, cy)).flatten()

                # colour verification using stored colour BEFORE any popping
                stored_color = np.array(old_ball.color, np.float32)
                if np.linalg.norm(self._mean_patch(frame, (xk, yk)) - stored_color) > COLOR_THRESHOLD:
                    # colour mismatch → treat as miss this frame
                    self.missing[bid] = self.missing.get(bid, 0) + 1
                    if self.missing[bid] >= MISSING_THRESHOLD:
                        self.trackers.pop(bid, None)
                        self.kalman.pop(bid, None)
                        self.balls.pop(bid, None)
                        self.missing.pop(bid, None)
                    continue

                if math.hypot(vx, vy) < VELOCITY_THRESHOLD:
                    vx, vy = 0.0, 0.0

                b = Ball(center=(int(xk), int(yk)), radius=old_ball.radius, color=old_ball.color, ball_id=bid)
                b.velocity = (vx, vy)
                updates[bid] = b
                self.missing[bid] = 0

            self.balls = updates

            # ------- quick‑add new balls every frame ------
            for d in BallDetector.detect(frame, mask=mask, scale=DETECTION_SCALE):
                # skip if near existing ball
                if any(math.hypot(d.center[0] - b.center[0], d.center[1] - b.center[1]) < SPATIAL_THRESHOLD for b in self.balls.values()):
                    continue
                # skip if overlaps existing ball
                if any(math.hypot(d.center[0] - b.center[0], d.center[1] - b.center[1]) < (d.radius + b.radius - INTERSECT_TOLERANCE) for b in self.balls.values()):
                    continue
                bid = f"ball_{self.next_id}"
                self.next_id += 1
                d.id = bid
                # start tracker & kalman
                x, y = d.center
                r = d.radius
                t = cv2.TrackerCSRT_create()
                t.init(frame, (x - r, y - r, 2 * r, 2 * r))
                self.trackers[bid] = t
                self.kalman[bid] = KalmanTracker(d.center)
                self.missing[bid] = 0
                self.balls[bid] = d
                updates[bid] = d

            # -------- forced re‑detect occasionally -------
            if self.frame_count >= REINIT_INTERVAL:
                self.frame_count = 0
                # run detection and merge with existing state (simple add if distinct)
                for d in BallDetector.detect(frame, mask=mask, scale=DETECTION_SCALE):
                    if any(math.hypot(d.center[0] - b.center[0], d.center[1] - b.center[1]) < SPATIAL_THRESHOLD for b in self.balls.values()):
                        continue
                    bid = f"ball_{self.next_id}"
                    self.next_id += 1
                    d.id = bid
                    self.balls[bid] = d
                self._reset_trackers(frame)

            return list(self.balls.values())<|MERGE_RESOLUTION|>--- conflicted
+++ resolved
@@ -15,6 +15,8 @@
 DT                  = 1.0      # Kalman Δt (frames)
 INTERSECT_TOLERANCE = 10.0      # allowed overlap between balls
 PATCH_HALF          = 2        # 5×5 colour patch (radius)
+# Run detection on a scaled-down image to reduce CPU load
+DETECTION_SCALE    = 0.5
 # Run detection on a scaled-down image to reduce CPU load
 DETECTION_SCALE    = 0.5
 # ---------------------------------------
@@ -74,7 +76,6 @@
             self.kalman[bid] = KalmanTracker(b.center)
             self.missing[bid] = 0
 
-<<<<<<< HEAD
 
     def force_redetect(self, frame: np.ndarray, mask: Optional[np.ndarray] = None):
         """Clear all state and redetect balls using current parameters."""
@@ -89,15 +90,6 @@
                 self.next_id += 1
                 d.id = bid
                 self.balls[bid] = d
-=======
-    # ---------------- main update ----------------
-    def update(self, frame: np.ndarray) -> List[Ball]:
-        self.frame_count += 1
-        # ------- if nothing tracked, detect now -------
-        if not self.balls:
-            for d in BallDetector.detect(frame, scale=DETECTION_SCALE):
-                bid=f"ball_{self.next_id}"; self.next_id+=1; d.id=bid; self.balls[bid]=d
->>>>>>> be1b0456
             self._reset_trackers(frame)
             self.frame_count = 0
         
@@ -107,7 +99,6 @@
         with self.lock:
             self.frame_count += 1
 
-<<<<<<< HEAD
             # ------- if nothing tracked, detect now -------
             if not self.balls:
                 for d in BallDetector.detect(frame, mask=mask, scale=DETECTION_SCALE):
@@ -116,6 +107,13 @@
                     d.id = bid
                     self.balls[bid] = d
                 self._reset_trackers(frame)
+    def update(self, frame: np.ndarray) -> List[Ball]:
+        self.frame_count += 1
+        # ------- if nothing tracked, detect now -------
+        if not self.balls:
+            for d in BallDetector.detect(frame, scale=DETECTION_SCALE):
+                bid=f"ball_{self.next_id}"; self.next_id+=1; d.id=bid; self.balls[bid]=d
+            self._reset_trackers(frame)
 
             updates: Dict[str, Ball] = {}
 
@@ -133,9 +131,55 @@
                         self.kalman.pop(bid, None)
                         self.balls.pop(bid, None)
                         self.missing.pop(bid, None)
-=======
-        self.balls = updates
-
+                    continue
+                cx = int(bbox[0] + bbox[2] / 2)
+                cy = int(bbox[1] + bbox[3] / 2)
+                self.kalman[bid].predict()
+                xk, yk, vx, vy = self.kalman[bid].correct((cx, cy)).flatten()
+
+                # colour verification using stored colour BEFORE any popping
+                stored_color = np.array(old_ball.color, np.float32)
+                if np.linalg.norm(self._mean_patch(frame, (xk, yk)) - stored_color) > COLOR_THRESHOLD:
+                    # colour mismatch → treat as miss this frame
+                    self.missing[bid] = self.missing.get(bid, 0) + 1
+                    if self.missing[bid] >= MISSING_THRESHOLD:
+                        self.trackers.pop(bid, None)
+                        self.kalman.pop(bid, None)
+                        self.balls.pop(bid, None)
+                        self.missing.pop(bid, None)
+                    continue
+
+                if math.hypot(vx, vy) < VELOCITY_THRESHOLD:
+                    vx, vy = 0.0, 0.0
+
+                b = Ball(center=(int(xk), int(yk)), radius=old_ball.radius, color=old_ball.color, ball_id=bid)
+                b.velocity = (vx, vy)
+                updates[bid] = b
+                self.missing[bid] = 0
+
+            self.balls = updates
+
+            # ------- quick‑add new balls every frame ------
+            for d in BallDetector.detect(frame, mask=mask, scale=DETECTION_SCALE):
+                # skip if near existing ball
+                if any(math.hypot(d.center[0] - b.center[0], d.center[1] - b.center[1]) < SPATIAL_THRESHOLD for b in self.balls.values()):
+                    continue
+                # skip if overlaps existing ball
+                if any(math.hypot(d.center[0] - b.center[0], d.center[1] - b.center[1]) < (d.radius + b.radius - INTERSECT_TOLERANCE) for b in self.balls.values()):
+                    continue
+                bid = f"ball_{self.next_id}"
+                self.next_id += 1
+                d.id = bid
+                # start tracker & kalman
+                x, y = d.center
+                r = d.radius
+                t = cv2.TrackerCSRT_create()
+                t.init(frame, (x - r, y - r, 2 * r, 2 * r))
+                self.trackers[bid] = t
+                self.kalman[bid] = KalmanTracker(d.center)
+                self.missing[bid] = 0
+                self.balls[bid] = d
+                updates[bid] = d
         # ------- quick‑add new balls every frame ------
         for d in BallDetector.detect(frame, scale=DETECTION_SCALE):
             # skip if near existing ball
@@ -151,63 +195,6 @@
             self.trackers[bid]=t; self.kalman[bid]=KalmanTracker(d.center); self.missing[bid]=0
             self.balls[bid]=d; updates[bid]=d
 
-        # -------- forced re‑detect occasionally -------
-        if self.frame_count >= REINIT_INTERVAL:
-            self.frame_count = 0
-            # run detection and merge with existing state (simple add if distinct)
-            for d in BallDetector.detect(frame, scale=DETECTION_SCALE):
-                if any(math.hypot(d.center[0]-b.center[0], d.center[1]-b.center[1]) < SPATIAL_THRESHOLD for b in self.balls.values()):
->>>>>>> be1b0456
-                    continue
-                cx = int(bbox[0] + bbox[2] / 2)
-                cy = int(bbox[1] + bbox[3] / 2)
-                self.kalman[bid].predict()
-                xk, yk, vx, vy = self.kalman[bid].correct((cx, cy)).flatten()
-
-                # colour verification using stored colour BEFORE any popping
-                stored_color = np.array(old_ball.color, np.float32)
-                if np.linalg.norm(self._mean_patch(frame, (xk, yk)) - stored_color) > COLOR_THRESHOLD:
-                    # colour mismatch → treat as miss this frame
-                    self.missing[bid] = self.missing.get(bid, 0) + 1
-                    if self.missing[bid] >= MISSING_THRESHOLD:
-                        self.trackers.pop(bid, None)
-                        self.kalman.pop(bid, None)
-                        self.balls.pop(bid, None)
-                        self.missing.pop(bid, None)
-                    continue
-
-                if math.hypot(vx, vy) < VELOCITY_THRESHOLD:
-                    vx, vy = 0.0, 0.0
-
-                b = Ball(center=(int(xk), int(yk)), radius=old_ball.radius, color=old_ball.color, ball_id=bid)
-                b.velocity = (vx, vy)
-                updates[bid] = b
-                self.missing[bid] = 0
-
-            self.balls = updates
-
-            # ------- quick‑add new balls every frame ------
-            for d in BallDetector.detect(frame, mask=mask, scale=DETECTION_SCALE):
-                # skip if near existing ball
-                if any(math.hypot(d.center[0] - b.center[0], d.center[1] - b.center[1]) < SPATIAL_THRESHOLD for b in self.balls.values()):
-                    continue
-                # skip if overlaps existing ball
-                if any(math.hypot(d.center[0] - b.center[0], d.center[1] - b.center[1]) < (d.radius + b.radius - INTERSECT_TOLERANCE) for b in self.balls.values()):
-                    continue
-                bid = f"ball_{self.next_id}"
-                self.next_id += 1
-                d.id = bid
-                # start tracker & kalman
-                x, y = d.center
-                r = d.radius
-                t = cv2.TrackerCSRT_create()
-                t.init(frame, (x - r, y - r, 2 * r, 2 * r))
-                self.trackers[bid] = t
-                self.kalman[bid] = KalmanTracker(d.center)
-                self.missing[bid] = 0
-                self.balls[bid] = d
-                updates[bid] = d
-
             # -------- forced re‑detect occasionally -------
             if self.frame_count >= REINIT_INTERVAL:
                 self.frame_count = 0
@@ -220,5 +207,15 @@
                     d.id = bid
                     self.balls[bid] = d
                 self._reset_trackers(frame)
+        # -------- forced re‑detect occasionally -------
+        if self.frame_count >= REINIT_INTERVAL:
+            self.frame_count = 0
+            # run detection and merge with existing state (simple add if distinct)
+            for d in BallDetector.detect(frame, scale=DETECTION_SCALE):
+                if any(math.hypot(d.center[0]-b.center[0], d.center[1]-b.center[1]) < SPATIAL_THRESHOLD for b in self.balls.values()):
+                    continue
+                bid=f"ball_{self.next_id}"; self.next_id+=1; d.id=bid
+                self.balls[bid]=d
+            self._reset_trackers(frame)
 
             return list(self.balls.values())