import threading
import sys
from typing import Optional, Any, Dict, List, Tuple, Union
import serial
import serial.tools.list_ports
import time
import numpy as np
from .models import Ball, ArucoMarker, ArucoHitter, ArucoManager


class Gadgets:
    """
    Base class for gadget communications.

    Attributes:
        port: RS232/serial port identifier (e.g. '/dev/ttyUSB0') or None
        baudrate: communication baud rate
        timeout: read/write timeout in seconds
        commands: dictionary of supported command strings
    """
    def __init__(
        self,
        port: Optional[str] = None,
        *,
        baudrate: int = 115200,
        timeout: float = 20
    ):
        self.port: Optional[str] = port
        self.baudrate: int = baudrate
        self.timeout: float = timeout
        self.commands: Dict[str, str] = {}
        self._ser: Optional[serial.Serial] = None
        self._reader_thread: Optional[threading.Thread] = None
        self._interactive: bool = False

    def _find_port(self) -> Optional[str]:
        """
        Auto-detect a Pico-like serial port.
        """
        for p in serial.tools.list_ports.comports():
            if (p.vid, p.pid) in {(0x2E8A, 0x0005), (0x2E8A, 0x000A)} or "Pico" in p.description:
                return p.device
        return None

    def start_comms(self) -> None:
        """
        Initialize communications: open serial port and start reader thread.
        """
        if self._ser and self._ser.is_open:
            return
        port = self.port or self._find_port()
        if not port:
            raise RuntimeError("Could not auto-detect serial port; specify port explicitly.")
        try:
            self._ser = serial.Serial(port, baudrate=self.baudrate, timeout=self.timeout)
            # allow device reset
            time.sleep(2)
            self._start_reader()
        except serial.SerialException as e:
            raise RuntimeError(f"Failed to open serial port {port}: {e}") from e

    def _reader(self) -> None:
        """
        Background thread reading lines from device and printing them.
        """
        while self._ser and self._ser.is_open:
            try:
                line = self._ser.readline()
                if not line:
                    continue
                text = line.decode('utf-8', 'replace').rstrip()
                sys.stdout.write(f"\r\n{text}\n")
                if self._interactive:
                    sys.stdout.write("> ")
                sys.stdout.flush()
            except (serial.SerialException, OSError):
                break
            except UnicodeDecodeError:
                continue

    def _start_reader(self) -> None:
        if not self._reader_thread or not self._reader_thread.is_alive():
            self._reader_thread = threading.Thread(target=self._reader, daemon=True)
            self._reader_thread.start()

    def send_command(self, cmd_name: str, *params: Any) -> None:
        """
        Send a formatted command or raw string to the device. Use commands dict or raw.
        """
        if not self._ser or not self._ser.is_open:
            raise RuntimeError("Serial port not open; call start_comms() first.")
        if cmd_name in self.commands:
            fmt = self.commands[cmd_name]
            cmd_str = fmt.format(*params)
        else:
            # treat cmd_name as raw full command
            cmd_str = cmd_name
        if not cmd_str.endswith("\n"):
            cmd_str += "\n"
        self._ser.write(cmd_str.encode('utf-8'))
        self._ser.flush()

    def close(self) -> None:
        """
        Close the serial connection.
        """
        if self._ser and self._ser.is_open:
            self._ser.close()
        self._ser = None


from .master_pico import MasterPico


class PlotClock(Gadgets):
    """
    Gadget for driving a PlotClock ("vurucu5000") firmware over serial.

    It now owns an **internal calibration FSM** – no external PlotClockCalibration
    scenario needed.  Call `calibrate(detections)` every frame until it returns a
    non‑None dict, which is also stored in `self.calibration`.
    """

    # ──────────────────────────────────────────────────────────
    # Construction / serial helpers
    # ──────────────────────────────────────────────────────────
    calibration_marker_cls = ArucoHitter

    def __init__(
        self,
        *,
        device_id: Optional[int] = None,
        master: Optional[MasterPico] = None,
    ):
        super().__init__(None, baudrate=115200, timeout=20)
        self.device_id = device_id
        self.master = master
        self.commands = {
        #istersek buraya commandlar ekleyebiliriz
        "mode": "mode {0}",    
        }
        # self.x_range = (0, 70)
        # self.y_range = (10, 55)
        self.x_range = (0, 80)
        self.y_range = (10, 55)

        # Calibration state --------------------------------------------------
        self._cal_state: int = 0          # 0=idle,1..n=fsm
        self._mm_pts: List[Tuple[float,float]] = [(100,300),(100,200),(200,200)]
        self._px_hits: List[Tuple[int,int]] = []
        self._last_cmd_t: float = 0.0
        self._delay: float = 2.0          # seconds between moves
        self._axis_len: float = 100.0     # mm for drawing axes
        # Results
        self.calibration: Optional[Dict[str,Any]] = None  # u_x,u_y,origin
        self._u_x: Optional[np.ndarray] = None
        self._u_y: Optional[np.ndarray] = None
        self._origin_px: Optional[np.ndarray] = None

    # ------------------------------------------------------------------
    def send_command(self, cmd_name: str, *params: Any) -> None:
        """Send a command either via master or direct serial."""
        if self.master is not None:
            if self.device_id is None:
                raise RuntimeError("device_id not set for PlotClock")
            if cmd_name in self.commands:
                fmt = self.commands[cmd_name]
                cmd_str = fmt.format(*params)
            else:
                cmd_str = cmd_name
            prefix = f"P{self.device_id}."
            if not cmd_str.startswith(prefix):
                cmd_str = prefix + cmd_str
            self.master.send_command(cmd_str)
        else:
            super().send_command(cmd_name, *params)

    # ──────────────────────────────────────────────────────────
    # Calibration public helper
    # ──────────────────────────────────────────────────────────
    def calibrate(self, detections: List[Union[Ball, ArucoMarker, ArucoHitter, ArucoManager]]) -> Optional[Dict[str,Any]]:
        """Feed per‑frame detections. Returns calibration dict once finished."""
        if self.calibration:  # already calibrated
            return self.calibration

<<<<<<< HEAD
        hitter = None
        for d in detections:
            if isinstance(d, ArucoHitter):
                if self.device_id is None or d.id == self.device_id:
                    hitter = d
                    break
=======
        marker = next(
            (d for d in detections if isinstance(d, self.calibration_marker_cls)),
            None,
        )
>>>>>>> 723f42c6
        now = time.time()

        # FSM --------------------------------------------------
        if self._cal_state == 0:
            x, y = self._mm_pts[0]
            self.send_command(f"p.setXY({x}, {y})")
            self._last_cmd_t = now
            self._cal_state = 1
            return None

<<<<<<< HEAD
        if self._cal_state == 1 and now - self._last_cmd_t >= self._delay and hitter:
            self._px_hits.append(hitter.center)
            x, y = self._mm_pts[1]
            self.send_command(f"p.setXY({x}, {y})")
=======
        if self._cal_state == 1 and now-self._last_cmd_t >= self._delay and marker:
            self._px_hits.append(marker.center)
            x,y = self._mm_pts[1]
            self.send_command(f"P1.p.setXY({x}, {y})")
>>>>>>> 723f42c6
            self._last_cmd_t = now
            self._cal_state = 2
            return None

<<<<<<< HEAD
        if self._cal_state == 2 and now - self._last_cmd_t >= self._delay and hitter:
            self._px_hits.append(hitter.center)
            x, y = self._mm_pts[2]
            self.send_command(f"p.setXY({x}, {y})")
=======
        if self._cal_state == 2 and now-self._last_cmd_t >= self._delay and marker:
            self._px_hits.append(marker.center)
            x,y = self._mm_pts[2]
            self.send_command(f"P1.p.setXY({x}, {y})")
>>>>>>> 723f42c6
            self._last_cmd_t = now
            self._cal_state = 3
            return None

        if self._cal_state == 3 and now-self._last_cmd_t >= self._delay and marker:
            self._px_hits.append(marker.center)
            # compute basis -----------------------------------
            p1,p2,p3 = map(np.array,self._px_hits)
            (m1x,m1y),(m2x,m2y),(m3x,m3y) = self._mm_pts
            self._u_x = (p3-p2)/(m3x-m2x)
            self._u_y = (p1-p2)/(m1y-m2y)
            self._origin_px = p2 - self._u_x*m2x - self._u_y*m2y
            self.calibration = {
                'u_x': self._u_x,
                'u_y': self._u_y,
                'origin_px': tuple(self._origin_px.astype(int))
            }
            self._cal_state = 4  # done
            return self.calibration

        return None

    # ──────────────────────────────────────────────────────────
    # Conversion utilties
    # ──────────────────────────────────────────────────────────
    def _require_cal(self):
        if not self.calibration:
            raise RuntimeError('PlotClock is not calibrated yet')

    def pixel_to_mm(self, pixel_pt: Tuple[int,int]) -> Tuple[float,float]:
        self._require_cal()
        px = np.array(pixel_pt, dtype=float)
        ox,oy = self.calibration['origin_px']
        v = px - np.array([ox,oy])
        M = np.stack((self.calibration['u_x'], self.calibration['u_y']), axis=1)
        mm = np.linalg.inv(M).dot(v)
        return float(mm[0]), float(mm[1])

    def mm_to_pixel(self, mm_pt: Tuple[float, float]) -> Tuple[int, int]:
        self._require_cal()
        u_x = self.calibration['u_x']; u_y = self.calibration['u_y']
        ox, oy = self.calibration['origin_px']
        px = ox + u_x[0] * mm_pt[0] + u_y[0] * mm_pt[1]
        py = oy + u_x[1] * mm_pt[0] + u_y[1] * mm_pt[1]
        return int(px), int(py)

    # convenience ---------------------------------------------------------
    def find_mm(self, x_px: int, y_px: int) -> Tuple[float, float]:
        """Return (x_mm, y_mm) for a raw pixel coordinate."""
        return self.pixel_to_mm((x_px, y_px))


    def attack(self, frame_size: Tuple[int, int], target_mm: Tuple[float, float]):
        """Return a FixedTargetAttacker scenario for this clock."""
        from .scenarios import FixedTargetAttacker
        return FixedTargetAttacker(self, frame_size, target_mm)

    def defend(self, frame_size: Tuple[int, int]):
        """Return a BallReflector scenario for this clock."""
        from .scenarios import BallReflector
        return BallReflector(self, frame_size)

    def draw_working_area(
        self,
        frame: np.ndarray,
        *,
        color: Tuple[int, int, int] = (0, 255, 0),
        thickness: int = 2,
    ) -> None:
        """Draw the calibrated working rectangle of this clock on ``frame``."""
        from .renderers import draw_line

        if not self.calibration:
            return

        x0, x1 = self.x_range
        y0, y1 = self.y_range
        p00 = self.mm_to_pixel((x0, y0))
        p10 = self.mm_to_pixel((x1, y0))
        p11 = self.mm_to_pixel((x1, y1))
        p01 = self.mm_to_pixel((x0, y1))
        lines = [(p00, p10), (p10, p11), (p11, p01), (p01, p00)]
        for p1, p2 in lines:
            draw_line(frame, p1, p2, color=color, thickness=thickness)


class ArenaManager(PlotClock):
    """Placeholder class for arena manager devices."""

    calibration_marker_cls = ArucoManager<|MERGE_RESOLUTION|>--- conflicted
+++ resolved
@@ -183,55 +183,32 @@
         if self.calibration:  # already calibrated
             return self.calibration
 
-<<<<<<< HEAD
-        hitter = None
-        for d in detections:
-            if isinstance(d, ArucoHitter):
-                if self.device_id is None or d.id == self.device_id:
-                    hitter = d
-                    break
-=======
         marker = next(
             (d for d in detections if isinstance(d, self.calibration_marker_cls)),
             None,
         )
->>>>>>> 723f42c6
         now = time.time()
 
         # FSM --------------------------------------------------
         if self._cal_state == 0:
-            x, y = self._mm_pts[0]
-            self.send_command(f"p.setXY({x}, {y})")
+            x,y = self._mm_pts[0]
+            self.send_command(f"P1.p.setXY({x}, {y})")
             self._last_cmd_t = now
             self._cal_state = 1
             return None
 
-<<<<<<< HEAD
-        if self._cal_state == 1 and now - self._last_cmd_t >= self._delay and hitter:
-            self._px_hits.append(hitter.center)
-            x, y = self._mm_pts[1]
-            self.send_command(f"p.setXY({x}, {y})")
-=======
         if self._cal_state == 1 and now-self._last_cmd_t >= self._delay and marker:
             self._px_hits.append(marker.center)
             x,y = self._mm_pts[1]
             self.send_command(f"P1.p.setXY({x}, {y})")
->>>>>>> 723f42c6
             self._last_cmd_t = now
             self._cal_state = 2
             return None
 
-<<<<<<< HEAD
-        if self._cal_state == 2 and now - self._last_cmd_t >= self._delay and hitter:
-            self._px_hits.append(hitter.center)
-            x, y = self._mm_pts[2]
-            self.send_command(f"p.setXY({x}, {y})")
-=======
         if self._cal_state == 2 and now-self._last_cmd_t >= self._delay and marker:
             self._px_hits.append(marker.center)
             x,y = self._mm_pts[2]
             self.send_command(f"P1.p.setXY({x}, {y})")
->>>>>>> 723f42c6
             self._last_cmd_t = now
             self._cal_state = 3
             return None
